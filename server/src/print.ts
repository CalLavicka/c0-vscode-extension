import * as ast from "./ast";

export function typeToString(syn: ast.AnyType): string {
    switch (syn.tag) {
        case "Identifier":
            return syn.name;
        case "IntType":
            return "int";
        case "BoolType":
            return "bool";
        case "StringType":
            return "string";
        case "CharType":
            return "char";
        case "VoidType":
            return "void";
        case "PointerType":
            return `${typeToString(syn.argument)}*`;
        case "ArrayType":
            return `${typeToString(syn.argument)}[]`;
        case "StructType":
            return `struct ${syn.id.name}`;
        case "AmbiguousNullPointer":
            return "null pointer";
        case "NamedFunctionType":
            return `(${syn.definition.id.name}(${syn.definition.params
                .map(x => typeToString(x.kind))
                .join(",")}) => ${typeToString(syn.definition.returns)})`;
        case "AnonymousFunctionTypePointer":
            return `((${syn.definition.params.map(x => typeToString(x.kind)).join(",")}) => ${typeToString(
                syn.definition.returns
            )})*`;

        case "FunctionType":
            return `${typeToString(syn.definition.returns)} ${syn.definition.id.name}(${
                syn.definition.params.map(arg => `${typeToString(arg.kind)} ${arg.id.name}`).join(", ")
            })`;
        default:
            throw new Error("Impossible case - please report!");
    }
}

export function expressionToString(e: ast.Expression): string {
    switch (e.tag) {
        case "AllocArrayExpression":
            return `alloc_array(${typeToString(e.kind)}, ${expressionToString(e.argument)})`;
        case "AllocExpression":
            return `alloc(${typeToString(e.kind)})`;

        case "ArrayMemberExpression":
            return `${expressionToString(e.object)}[${expressionToString(e.index)}]`;
    
        case "BinaryExpression":
            // Place parenthesis for safety
            return `(${expressionToString(e.left)} ${e.operator} ${expressionToString(e.right)})`;  

        case "Identifier":
            return e.name;    

        case "StructMemberExpression":
            return `${expressionToString(e.object)}${e.deref ? "->" : "."}${e.field.name}`;

<<<<<<< HEAD
        case "CallExpression":
            return `${e.callee.name}(${Map})`; // map each expression in array to string then concat
        
        case "IndirectCallExpression":
            return `(*${expressionToString(e.callee)})(${Map})`; // copy from above

        case "CastExpression":
            return `((${typeToString(e.kind)})${expressionToString(e.argument)})`;
        
        case "UnaryExpression":
            return `(${e.operator}${expressionToString(e.argument)})`;

        case "LogicalExpression":
            return `(${expressionToString(e.left)} ${e.operator} ${expressionToString(e.right)})`;

        case "ConditionalExpression":
            return `(${expressionToString(e.test)} ? ${expressionToString(e.consequent)} : ${expressionToString(e.alternate)})`;

        case "ResultExpression":
            return '\\result';

        case "LengthExpression":
            return `\\length(${expressionToString(e.argument)})`;

        case "HasTagExpression":
            return `\\hastag(${typeToString(e.kind)}, ${expressionToString(e.argument)})`;

        case "IntLiteral":
        case "StringLiteral":
        case "CharLiteral":
            return e.raw;

        case "BoolLiteral":
            return e.value.toString();

        case "NullLiteral":
            return 'NULL';
=======
        case "IntLiteral":
        case "BoolLiteral":
        case "StringLiteral":
        case "CharLiteral":
            return e.value.toString();
        case "NullLiteral":
            return "NULL";
>>>>>>> 1260d24b

        default:
            throw new Error(`Expression-to-string not yet implemented for: ${JSON.stringify(e)}`);
    }
}<|MERGE_RESOLUTION|>--- conflicted
+++ resolved
@@ -49,27 +49,26 @@
 
         case "ArrayMemberExpression":
             return `${expressionToString(e.object)}[${expressionToString(e.index)}]`;
-    
+
         case "BinaryExpression":
             // Place parenthesis for safety
-            return `(${expressionToString(e.left)} ${e.operator} ${expressionToString(e.right)})`;  
+            return `(${expressionToString(e.left)} ${e.operator} ${expressionToString(e.right)})`;
 
         case "Identifier":
-            return e.name;    
+            return e.name;
 
         case "StructMemberExpression":
             return `${expressionToString(e.object)}${e.deref ? "->" : "."}${e.field.name}`;
 
-<<<<<<< HEAD
         case "CallExpression":
             return `${e.callee.name}(${Map})`; // map each expression in array to string then concat
-        
+
         case "IndirectCallExpression":
             return `(*${expressionToString(e.callee)})(${Map})`; // copy from above
 
         case "CastExpression":
             return `((${typeToString(e.kind)})${expressionToString(e.argument)})`;
-        
+
         case "UnaryExpression":
             return `(${e.operator}${expressionToString(e.argument)})`;
 
@@ -98,16 +97,6 @@
 
         case "NullLiteral":
             return 'NULL';
-=======
-        case "IntLiteral":
-        case "BoolLiteral":
-        case "StringLiteral":
-        case "CharLiteral":
-            return e.value.toString();
-        case "NullLiteral":
-            return "NULL";
->>>>>>> 1260d24b
-
         default:
             throw new Error(`Expression-to-string not yet implemented for: ${JSON.stringify(e)}`);
     }
